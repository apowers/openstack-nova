# vim: tabstop=4 shiftwidth=4 softtabstop=4

# Copyright 2010 United States Government as represented by the
# Administrator of the National Aeronautics and Space Administration.
# All Rights Reserved.
#
#    Licensed under the Apache License, Version 2.0 (the "License"); you may
#    not use this file except in compliance with the License. You may obtain
#    a copy of the License at
#
#         http://www.apache.org/licenses/LICENSE-2.0
#
#    Unless required by applicable law or agreed to in writing, software
#    distributed under the License is distributed on an "AS IS" BASIS, WITHOUT
#    WARRANTIES OR CONDITIONS OF ANY KIND, either express or implied. See the
#    License for the specific language governing permissions and limitations
#    under the License.

"""Network Hosts are responsible for allocating ips and setting up network.

There are multiple backend drivers that handle specific types of networking
topologies.  All of the network commands are issued to a subclass of
:class:`NetworkManager`.

**Related Flags**

:network_driver:  Driver to use for network creation
:flat_network_bridge:  Bridge device for simple network instances
:flat_interface:  FlatDhcp will bridge into this interface if set
:flat_network_dns:  Dns for simple network
:vlan_start:  First VLAN for private networks
:vpn_ip:  Public IP for the cloudpipe VPN servers
:vpn_start:  First Vpn port for private networks
:cnt_vpn_clients:  Number of addresses reserved for vpn clients
:network_size:  Number of addresses in each private subnet
:floating_range:  Floating IP address block
:fixed_range:  Fixed IP address block
:date_dhcp_on_disassociate:  Whether to update dhcp when fixed_ip
                             is disassociated
:fixed_ip_disassociate_timeout:  Seconds after which a deallocated ip
                                 is disassociated
:create_unique_mac_address_attempts:  Number of times to attempt creating
                                      a unique mac address

"""

import datetime
import math
import netaddr
import socket
from eventlet import greenpool

from nova import context
from nova import db
from nova import exception
from nova import flags
from nova import ipv6
from nova import log as logging
from nova import manager
from nova import quota
from nova import utils
from nova import rpc
from nova.network import api as network_api
import random


LOG = logging.getLogger("nova.network.manager")


FLAGS = flags.FLAGS
flags.DEFINE_string('flat_network_bridge', None,
                    'Bridge for simple network instances')
flags.DEFINE_string('flat_network_dns', '8.8.4.4',
                    'Dns for simple network')
flags.DEFINE_bool('flat_injected', True,
                  'Whether to attempt to inject network setup into guest')
flags.DEFINE_string('flat_interface', None,
                    'FlatDhcp will bridge into this interface if set')
flags.DEFINE_integer('vlan_start', 100, 'First VLAN for private networks')
flags.DEFINE_string('vlan_interface', None,
                    'vlans will bridge into this interface if set')
flags.DEFINE_integer('num_networks', 1, 'Number of networks to support')
flags.DEFINE_string('vpn_ip', '$my_ip',
                    'Public IP for the cloudpipe VPN servers')
flags.DEFINE_integer('vpn_start', 1000, 'First Vpn port for private networks')
flags.DEFINE_bool('multi_host', False,
                  'Default value for multi_host in networks')
flags.DEFINE_integer('network_size', 256,
                        'Number of addresses in each private subnet')
flags.DEFINE_string('floating_range', '4.4.4.0/24',
                    'Floating IP address block')
flags.DEFINE_string('fixed_range', '10.0.0.0/8', 'Fixed IP address block')
flags.DEFINE_string('fixed_range_v6', 'fd00::/48', 'Fixed IPv6 address block')
flags.DEFINE_string('gateway_v6', None, 'Default IPv6 gateway')
flags.DEFINE_integer('cnt_vpn_clients', 0,
                     'Number of addresses reserved for vpn clients')
flags.DEFINE_string('network_driver', 'nova.network.linux_net',
                    'Driver to use for network creation')
flags.DEFINE_bool('update_dhcp_on_disassociate', False,
                  'Whether to update dhcp when fixed_ip is disassociated')
flags.DEFINE_integer('fixed_ip_disassociate_timeout', 600,
                     'Seconds after which a deallocated ip is disassociated')
flags.DEFINE_integer('create_unique_mac_address_attempts', 5,
                     'Number of attempts to create unique mac address')
flags.DEFINE_bool('auto_assign_floating_ip', False,
                  'Autoassigning floating ip to VM')
flags.DEFINE_bool('use_ipv6', False,
                  'use the ipv6')
flags.DEFINE_string('network_host', socket.gethostname(),
                    'Network host to use for ip allocation in flat modes')
flags.DEFINE_bool('fake_call', False,
                  'If True, skip using the queue and make local calls')


class AddressAlreadyAllocated(exception.Error):
    """Address was already allocated."""
    pass


class RPCAllocateFixedIP(object):
    """Mixin class originally for FlatDCHP and VLAN network managers.

    used since they share code to RPC.call allocate_fixed_ip on the
    correct network host to configure dnsmasq
    """
    def _allocate_fixed_ips(self, context, instance_id, host, networks,
                            **kwargs):
        """Calls allocate_fixed_ip once for each network."""
        green_pool = greenpool.GreenPool()

        vpn = kwargs.pop('vpn')
        for network in networks:
            # NOTE(vish): if we are not multi_host pass to the network host
            if not network['multi_host']:
                host = network['host']
            # NOTE(vish): if there is no network host, set one
            if host == None:
                host = rpc.call(context, FLAGS.network_topic,
                                {'method': 'set_network_host',
                                 'args': {'network_ref': network}})
            if host != self.host:
                # need to call allocate_fixed_ip to correct network host
                topic = self.db.queue_get_for(context,
                                              FLAGS.network_topic,
                                              host)
                args = {}
                args['instance_id'] = instance_id
                args['network_id'] = network['id']
                args['vpn'] = vpn

                green_pool.spawn_n(rpc.call, context, topic,
                                   {'method': '_rpc_allocate_fixed_ip',
                                    'args': args})
            else:
                # i am the correct host, run here
                self.allocate_fixed_ip(context, instance_id, network, vpn=vpn)

        # wait for all of the allocates (if any) to finish
        green_pool.waitall()

    def _rpc_allocate_fixed_ip(self, context, instance_id, network_id,
                               **kwargs):
        """Sits in between _allocate_fixed_ips and allocate_fixed_ip to
        perform network lookup on the far side of rpc.
        """
        network = self.db.network_get(context, network_id)
        self.allocate_fixed_ip(context, instance_id, network, **kwargs)


class FloatingIP(object):
    """Mixin class for adding floating IP functionality to a manager."""
    def init_host_floating_ips(self):
        """Configures floating ips owned by host."""

        admin_context = context.get_admin_context()
        try:
            floating_ips = self.db.floating_ip_get_all_by_host(admin_context,
                                                               self.host)
        except exception.NotFound:
            return

        for floating_ip in floating_ips:
            if floating_ip.get('fixed_ip', None):
                fixed_address = floating_ip['fixed_ip']['address']
                # NOTE(vish): The False here is because we ignore the case
                #             that the ip is already bound.
                self.driver.bind_floating_ip(floating_ip['address'], False)
                self.driver.ensure_floating_forward(floating_ip['address'],
                                                    fixed_address)

    def allocate_for_instance(self, context, **kwargs):
        """Handles allocating the floating IP resources for an instance.

        calls super class allocate_for_instance() as well

        rpc.called by network_api
        """
        instance_id = kwargs.get('instance_id')
        project_id = kwargs.get('project_id')
        LOG.debug(_("floating IP allocation for instance |%s|"), instance_id,
                                                               context=context)
        # call the next inherited class's allocate_for_instance()
        # which is currently the NetworkManager version
        # do this first so fixed ip is already allocated
        ips = super(FloatingIP, self).allocate_for_instance(context, **kwargs)
        if FLAGS.auto_assign_floating_ip:
            # allocate a floating ip (public_ip is just the address string)
            public_ip = self.allocate_floating_ip(context, project_id)
            # set auto_assigned column to true for the floating ip
            self.db.floating_ip_set_auto_assigned(context, public_ip)
            # get the floating ip object from public_ip string
            floating_ip = self.db.floating_ip_get_by_address(context,
                                                             public_ip)

            # get the first fixed_ip belonging to the instance
            fixed_ips = self.db.fixed_ip_get_by_instance(context, instance_id)
            fixed_ip = fixed_ips[0] if fixed_ips else None

            # call to correct network host to associate the floating ip
            self.network_api.associate_floating_ip(context,
                                              floating_ip,
                                              fixed_ip,
                                              affect_auto_assigned=True)
        return ips

    def deallocate_for_instance(self, context, **kwargs):
        """Handles deallocating floating IP resources for an instance.

        calls super class deallocate_for_instance() as well.

        rpc.called by network_api
        """
        instance_id = kwargs.get('instance_id')
        LOG.debug(_("floating IP deallocation for instance |%s|"), instance_id,
                                                               context=context)

        fixed_ips = self.db.fixed_ip_get_by_instance(context, instance_id)
        # add to kwargs so we can pass to super to save a db lookup there
        kwargs['fixed_ips'] = fixed_ips
        for fixed_ip in fixed_ips:
            # disassociate floating ips related to fixed_ip
            for floating_ip in fixed_ip.floating_ips:
                address = floating_ip['address']
                self.network_api.disassociate_floating_ip(context, address)
                # deallocate if auto_assigned
                if floating_ip['auto_assigned']:
                    self.network_api.release_floating_ip(context,
                                                         address,
                                                         True)

        # call the next inherited class's deallocate_for_instance()
        # which is currently the NetworkManager version
        # call this after so floating IPs are handled first
        super(FloatingIP, self).deallocate_for_instance(context, **kwargs)

    def allocate_floating_ip(self, context, project_id):
        """Gets an floating ip from the pool."""
        # NOTE(tr3buchet): all networks hosts in zone now use the same pool
        LOG.debug("QUOTA: %s" % quota.allowed_floating_ips(context, 1))
        if quota.allowed_floating_ips(context, 1) < 1:
            LOG.warn(_('Quota exceeded for %s, tried to allocate '
                       'address'),
                     context.project_id)
            raise quota.QuotaError(_('Address quota exceeded. You cannot '
                                     'allocate any more addresses'))
        # TODO(vish): add floating ips through manage command
        return self.db.floating_ip_allocate_address(context,
                                                    project_id)

    def associate_floating_ip(self, context, floating_address, fixed_address):
        """Associates an floating ip to a fixed ip."""
        self.db.floating_ip_fixed_ip_associate(context,
                                               floating_address,
                                               fixed_address)
        self.driver.bind_floating_ip(floating_address)
        self.driver.ensure_floating_forward(floating_address, fixed_address)

    def disassociate_floating_ip(self, context, floating_address):
        """Disassociates a floating ip."""
        fixed_address = self.db.floating_ip_disassociate(context,
                                                         floating_address)
        self.driver.unbind_floating_ip(floating_address)
        self.driver.remove_floating_forward(floating_address, fixed_address)

    def deallocate_floating_ip(self, context, floating_address):
        """Returns an floating ip to the pool."""
        self.db.floating_ip_deallocate(context, floating_address)


class NetworkManager(manager.SchedulerDependentManager):
    """Implements common network manager functionality.

    This class must be subclassed to support specific topologies.

    host management:
        hosts configure themselves for networks they are assigned to in the
        table upon startup. If there are networks in the table which do not
        have hosts, those will be filled in and have hosts configured
        as the hosts pick them up one at time during their periodic task.
        The one at a time part is to flatten the layout to help scale
    """

    # If True, this manager requires VIF to create a bridge.
    SHOULD_CREATE_BRIDGE = False

    # If True, this manager requires VIF to create VLAN tag.
    SHOULD_CREATE_VLAN = False

    timeout_fixed_ips = True

    def __init__(self, network_driver=None, *args, **kwargs):
        if not network_driver:
            network_driver = FLAGS.network_driver
        self.driver = utils.import_object(network_driver)
        self.network_api = network_api.API()
        super(NetworkManager, self).__init__(service_name='network',
                                                *args, **kwargs)

    @utils.synchronized('get_dhcp')
    def _get_dhcp_ip(self, context, network_ref, host=None):
        """Get the proper dhcp address to listen on."""
        # NOTE(vish): this is for compatibility
        if not network_ref['multi_host']:
            return network_ref['gateway']

        if not host:
            host = self.host
        network_id = network_ref['id']
        try:
            fip = self.db.fixed_ip_get_by_network_host(context,
                                                       network_id,
                                                       host)
            return fip['address']
        except exception.FixedIpNotFoundForNetworkHost:
            elevated = context.elevated()
            return self.db.fixed_ip_associate_pool(elevated,
                                                   network_id,
                                                   host=host)

    def init_host(self):
        """Do any initialization that needs to be run if this is a
        standalone service.
        """
        # NOTE(vish): Set up networks for which this host already has
        #             an ip address.
        ctxt = context.get_admin_context()
        for network in self.db.network_get_all_by_host(ctxt, self.host):
            self._setup_network(ctxt, network)

    def periodic_tasks(self, context=None):
        """Tasks to be run at a periodic interval."""
        super(NetworkManager, self).periodic_tasks(context)
        if self.timeout_fixed_ips:
            now = utils.utcnow()
            timeout = FLAGS.fixed_ip_disassociate_timeout
            time = now - datetime.timedelta(seconds=timeout)
            num = self.db.fixed_ip_disassociate_all_by_timeout(context,
                                                               self.host,
                                                               time)
            if num:
                LOG.debug(_('Dissassociated %s stale fixed ip(s)'), num)

    def set_network_host(self, context, network_ref):
        """Safely sets the host of the network."""
        LOG.debug(_('setting network host'), context=context)
        host = self.db.network_set_host(context,
                                        network_ref['id'],
                                        self.host)
        return host

    def _get_networks_for_instance(self, context, instance_id, project_id):
        """Determine & return which networks an instance should connect to."""
        # TODO(tr3buchet) maybe this needs to be updated in the future if
        #                 there is a better way to determine which networks
        #                 a non-vlan instance should connect to
        try:
            networks = self.db.network_get_all(context)
        except exception.NoNetworksFound:
            return []

        # return only networks which are not vlan networks
        return [network for network in networks if
                not network['vlan']]

    def allocate_for_instance(self, context, **kwargs):
        """Handles allocating the various network resources for an instance.

        rpc.called by network_api
        """
        instance_id = kwargs.pop('instance_id')
        host = kwargs.pop('host')
        project_id = kwargs.pop('project_id')
        type_id = kwargs.pop('instance_type_id')
        vpn = kwargs.pop('vpn')
        admin_context = context.elevated()
        LOG.debug(_("network allocations for instance %s"), instance_id,
                                                            context=context)
        networks = self._get_networks_for_instance(admin_context, instance_id,
                                                                  project_id)
        LOG.warn(networks)
        self._allocate_mac_addresses(context, instance_id, networks)
        self._allocate_fixed_ips(admin_context, instance_id, host, networks,
                                 vpn=vpn)
        return self.get_instance_nw_info(context, instance_id, type_id, host)

    def deallocate_for_instance(self, context, **kwargs):
        """Handles deallocating various network resources for an instance.

        rpc.called by network_api
        kwargs can contain fixed_ips to circumvent another db lookup
        """
        instance_id = kwargs.pop('instance_id')
        fixed_ips = kwargs.get('fixed_ips') or \
                  self.db.fixed_ip_get_by_instance(context, instance_id)
        LOG.debug(_("network deallocation for instance |%s|"), instance_id,
                                                               context=context)
        # deallocate fixed ips
        for fixed_ip in fixed_ips:
            self.deallocate_fixed_ip(context, fixed_ip['address'], **kwargs)

        # deallocate vifs (mac addresses)
        self.db.virtual_interface_delete_by_instance(context, instance_id)

    def get_instance_nw_info(self, context, instance_id,
                             instance_type_id, host):
        """Creates network info list for instance.

        called by allocate_for_instance and netowrk_api
        context needs to be elevated
        :returns: network info list [(network,info),(network,info)...]
        where network = dict containing pertinent data from a network db object
        and info = dict containing pertinent networking data
        """
        # TODO(tr3buchet) should handle floating IPs as well?
        try:
            fixed_ips = self.db.fixed_ip_get_by_instance(context, instance_id)
        except exception.FixedIpNotFoundForInstance:
            LOG.warn(_('No fixed IPs for instance %s'), instance_id)
            fixed_ips = []

        vifs = self.db.virtual_interface_get_by_instance(context, instance_id)
        flavor = self.db.instance_type_get(context, instance_type_id)
        network_info = []
        # a vif has an address, instance_id, and network_id
        # it is also joined to the instance and network given by those IDs
        for vif in vifs:
            network = vif['network']

            # determine which of the instance's IPs belong to this network
            network_IPs = [fixed_ip['address'] for fixed_ip in fixed_ips if
                           fixed_ip['network_id'] == network['id']]

            # TODO(tr3buchet) eventually "enabled" should be determined
            def ip_dict(ip):
                return {
                    "ip": ip,
                    "netmask": network["netmask"],
                    "enabled": "1"}

            def ip6_dict():
                return {
                    "ip": ipv6.to_global(network['cidr_v6'],
                                         vif['address'],
                                         network['project_id']),
                    "netmask": network['netmask_v6'],
                    "enabled": "1"}
            network_dict = {
                'bridge': network['bridge'],
                'id': network['id'],
                'cidr': network['cidr'],
                'cidr_v6': network['cidr_v6'],
                'injected': network['injected'],
                'vlan': network['vlan'],
                'bridge_interface': network['bridge_interface'],
                'multi_host': network['multi_host']}
            if network['multi_host']:
                dhcp_server = self._get_dhcp_ip(context, network, host)
            else:
                dhcp_server = self._get_dhcp_ip(context,
                                                network,
                                                network['host'])
            info = {
                'label': network['label'],
                'gateway': network['gateway'],
                'dhcp_server': dhcp_server,
                'broadcast': network['broadcast'],
                'mac': vif['address'],
                'rxtx_cap': flavor['rxtx_cap'],
                'dns': [],
                'ips': [ip_dict(ip) for ip in network_IPs],
                'should_create_bridge': self.SHOULD_CREATE_BRIDGE,
                'should_create_vlan': self.SHOULD_CREATE_VLAN}

            if network['cidr_v6']:
                info['ip6s'] = [ip6_dict()]
            # TODO(tr3buchet): handle ip6 routes here as well
            if network['gateway_v6']:
                info['gateway6'] = network['gateway_v6']
            if network['dns1']:
                info['dns'].append(network['dns1'])
            if network['dns2']:
                info['dns'].append(network['dns2'])

            network_info.append((network_dict, info))
        return network_info

    def _allocate_mac_addresses(self, context, instance_id, networks):
        """Generates mac addresses and creates vif rows in db for them."""
        for network in networks:
            vif = {'address': self.generate_mac_address(),
                   'instance_id': instance_id,
                   'network_id': network['id']}
            # try FLAG times to create a vif record with a unique mac_address
            for i in range(FLAGS.create_unique_mac_address_attempts):
                try:
                    self.db.virtual_interface_create(context, vif)
                    break
                except exception.VirtualInterfaceCreateException:
                    vif['address'] = self.generate_mac_address()
            else:
                self.db.virtual_interface_delete_by_instance(context,
                                                             instance_id)
                raise exception.VirtualInterfaceMacAddressException()

    def generate_mac_address(self):
        """Generate a mac address for a vif on an instance."""
        mac = [0x02, 0x16, 0x3e,
               random.randint(0x00, 0x7f),
               random.randint(0x00, 0xff),
               random.randint(0x00, 0xff)]
        return ':'.join(map(lambda x: "%02x" % x, mac))

    def add_fixed_ip_to_instance(self, context, instance_id, host, network_id):
        """Adds a fixed ip to an instance from specified network."""
        networks = [self.db.network_get(context, network_id)]
        self._allocate_fixed_ips(context, instance_id, host, networks)

    def remove_fixed_ip_from_instance(self, context, instance_id, address):
        """Removes a fixed ip from an instance from specified network."""
        fixed_ips = self.db.fixed_ip_get_by_instance(context, instance_id)
        for fixed_ip in fixed_ips:
            if fixed_ip['address'] == address:
                self.deallocate_fixed_ip(context, address)
                return
        raise exception.FixedIpNotFoundForSpecificInstance(
                                    instance_id=instance_id, ip=address)

    def allocate_fixed_ip(self, context, instance_id, network, **kwargs):
        """Gets a fixed ip from the pool."""
        # TODO(vish): when this is called by compute, we can associate compute
        #             with a network, or a cluster of computes with a network
        #             and use that network here with a method like
        #             network_get_by_compute_host
        address = self.db.fixed_ip_associate_pool(context.elevated(),
                                                  network['id'],
                                                  instance_id)
        vif = self.db.virtual_interface_get_by_instance_and_network(context,
                                                                instance_id,
                                                                network['id'])
        values = {'allocated': True,
                  'virtual_interface_id': vif['id']}
        self.db.fixed_ip_update(context, address, values)
        self._setup_network(context, network)
        return address

    def deallocate_fixed_ip(self, context, address, **kwargs):
        """Returns a fixed ip to the pool."""
        self.db.fixed_ip_update(context, address,
                                {'allocated': False,
                                 'virtual_interface_id': None})

    def lease_fixed_ip(self, context, address):
        """Called by dhcp-bridge when ip is leased."""
        LOG.debug(_('Leased IP |%(address)s|'), locals(), context=context)
        fixed_ip = self.db.fixed_ip_get_by_address(context, address)
        instance = fixed_ip['instance']
        if not instance:
            raise exception.Error(_('IP %s leased that is not associated') %
                                  address)
        now = utils.utcnow()
        self.db.fixed_ip_update(context,
                                fixed_ip['address'],
                                {'leased': True,
                                 'updated_at': now})
        if not fixed_ip['allocated']:
            LOG.warn(_('IP |%s| leased that isn\'t allocated'), address,
                     context=context)

    def release_fixed_ip(self, context, address):
        """Called by dhcp-bridge when ip is released."""
        LOG.debug(_('Released IP |%(address)s|'), locals(), context=context)
        fixed_ip = self.db.fixed_ip_get_by_address(context, address)
        instance = fixed_ip['instance']
        if not instance:
            raise exception.Error(_('IP %s released that is not associated') %
                                  address)
        if not fixed_ip['leased']:
            LOG.warn(_('IP %s released that was not leased'), address,
                     context=context)
        self.db.fixed_ip_update(context,
                                fixed_ip['address'],
                                {'leased': False})
        if not fixed_ip['allocated']:
            self.db.fixed_ip_disassociate(context, address)
            # NOTE(vish): dhcp server isn't updated until next setup, this
            #             means there will stale entries in the conf file
            #             the code below will update the file if necessary
            if FLAGS.update_dhcp_on_disassociate:
                network_ref = self.db.fixed_ip_get_network(context, address)
                self._setup_network(context, network_ref)

    def create_networks(self, context, label, cidr, multi_host, num_networks,
                        network_size, cidr_v6, gateway_v6, bridge,
                        bridge_interface, dns1=None, dns2=None, **kwargs):
        """Create networks based on parameters."""
        fixed_net = netaddr.IPNetwork(cidr)
        if FLAGS.use_ipv6:
            fixed_net_v6 = netaddr.IPNetwork(cidr_v6)
            significant_bits_v6 = 64
            network_size_v6 = 1 << 64

        for index in range(num_networks):
            start = index * network_size
            significant_bits = 32 - int(math.log(network_size, 2))
            cidr = '%s/%s' % (fixed_net[start], significant_bits)
            project_net = netaddr.IPNetwork(cidr)
            net = {}
            net['bridge'] = bridge
            net['bridge_interface'] = bridge_interface
            net['dns1'] = dns1
            net['dns2'] = dns2
            net['cidr'] = cidr
            net['multi_host'] = multi_host
            net['netmask'] = str(project_net.netmask)
            net['gateway'] = str(project_net[1])
            net['broadcast'] = str(project_net.broadcast)
            net['dhcp_start'] = str(project_net[2])
<<<<<<< HEAD
            if kwargs.get("project_id", None) not in [None, "0"]:
                net['project_id'] = kwargs["project_id"]
            count += 1
=======
>>>>>>> 522602cd
            if num_networks > 1:
                net['label'] = '%s_%d' % (label, index)
            else:
                net['label'] = label

            if FLAGS.use_ipv6:
                start_v6 = index * network_size_v6
                cidr_v6 = '%s/%s' % (fixed_net_v6[start_v6],
                                     significant_bits_v6)
                net['cidr_v6'] = cidr_v6

                project_net_v6 = netaddr.IPNetwork(cidr_v6)

                if gateway_v6:
                    # use a pre-defined gateway if one is provided
                    net['gateway_v6'] = str(gateway_v6)
                else:
                    net['gateway_v6'] = str(project_net_v6[1])

                net['netmask_v6'] = str(project_net_v6._prefixlen)

            if kwargs.get('vpn', False):
                # this bit here is for vlan-manager
                del net['dns1']
                del net['dns2']
                vlan = kwargs['vlan_start'] + index
                net['vpn_private_address'] = str(project_net[2])
                net['dhcp_start'] = str(project_net[3])
                net['vlan'] = vlan
                net['bridge'] = 'br%s' % vlan

                # NOTE(vish): This makes ports unique accross the cloud, a more
                #             robust solution would be to make them uniq per ip
                net['vpn_public_port'] = kwargs['vpn_start'] + index

            # None if network with cidr or cidr_v6 already exists
            network = self.db.network_create_safe(context, net)

            if network:
                self._create_fixed_ips(context, network['id'])
            else:
                raise ValueError(_('Network with cidr %s already exists') %
                                   cidr)

    @property
    def _bottom_reserved_ips(self):  # pylint: disable=R0201
        """Number of reserved ips at the bottom of the range."""
        return 2  # network, gateway

    @property
    def _top_reserved_ips(self):  # pylint: disable=R0201
        """Number of reserved ips at the top of the range."""
        return 1  # broadcast

    def _create_fixed_ips(self, context, network_id):
        """Create all fixed ips for network."""
        network = self.db.network_get(context, network_id)
        # NOTE(vish): Should these be properties of the network as opposed
        #             to properties of the manager class?
        bottom_reserved = self._bottom_reserved_ips
        top_reserved = self._top_reserved_ips
        project_net = netaddr.IPNetwork(network['cidr'])
        num_ips = len(project_net)
        for index in range(num_ips):
            address = str(project_net[index])
            if index < bottom_reserved or num_ips - index < top_reserved:
                reserved = True
            else:
                reserved = False
            self.db.fixed_ip_create(context, {'network_id': network_id,
                                              'address': address,
                                              'reserved': reserved})

    def _allocate_fixed_ips(self, context, instance_id, host, networks,
                            **kwargs):
        """Calls allocate_fixed_ip once for each network."""
        raise NotImplementedError()

    def _setup_network(self, context, network_ref):
        """Sets up network on this host."""
        raise NotImplementedError()


class FlatManager(NetworkManager):
    """Basic network where no vlans are used.

    FlatManager does not do any bridge or vlan creation.  The user is
    responsible for setting up whatever bridges are specified when creating
    networks through nova-manage. This bridge needs to be created on all
    compute hosts.

    The idea is to create a single network for the host with a command like:
    nova-manage network create 192.168.0.0/24 1 256. Creating multiple
    networks for for one manager is currently not supported, but could be
    added by modifying allocate_fixed_ip and get_network to get the a network
    with new logic instead of network_get_by_bridge. Arbitrary lists of
    addresses in a single network can be accomplished with manual db editing.

    If flat_injected is True, the compute host will attempt to inject network
    config into the guest.  It attempts to modify /etc/network/interfaces and
    currently only works on debian based systems. To support a wider range of
    OSes, some other method may need to be devised to let the guest know which
    ip it should be using so that it can configure itself. Perhaps an attached
    disk or serial device with configuration info.

    Metadata forwarding must be handled by the gateway, and since nova does
    not do any setup in this mode, it must be done manually.  Requests to
    169.254.169.254 port 80 will need to be forwarded to the api server.

    """

    timeout_fixed_ips = False

    def _allocate_fixed_ips(self, context, instance_id, host, networks,
                            **kwargs):
        """Calls allocate_fixed_ip once for each network."""
        for network in networks:
            self.allocate_fixed_ip(context, instance_id, network)

    def deallocate_fixed_ip(self, context, address, **kwargs):
        """Returns a fixed ip to the pool."""
        super(FlatManager, self).deallocate_fixed_ip(context, address,
                                                     **kwargs)
        self.db.fixed_ip_disassociate(context, address)

    def _setup_network(self, context, network_ref):
        """Setup Network on this host."""
        net = {}
        net['injected'] = FLAGS.flat_injected
<<<<<<< HEAD
        net['dns'] = FLAGS.flat_network_dns
        self.db.network_update(context, network_id, net)
=======
        self.db.network_update(context, network_ref['id'], net)
>>>>>>> 522602cd


class FlatDHCPManager(FloatingIP, RPCAllocateFixedIP, NetworkManager):
    """Flat networking with dhcp.

    FlatDHCPManager will start up one dhcp server to give out addresses.
    It never injects network settings into the guest. It also manages bridges.
    Otherwise it behaves like FlatManager.

    """

    SHOULD_CREATE_BRIDGE = True

    def init_host(self):
        """Do any initialization that needs to be run if this is a
        standalone service.
        """
        self.driver.init_host()
        self.driver.ensure_metadata_ip()

        super(FlatDHCPManager, self).init_host()
        self.init_host_floating_ips()

        self.driver.metadata_forward()

    def _setup_network(self, context, network_ref):
        """Sets up network on this host."""
        network_ref['dhcp_server'] = self._get_dhcp_ip(context, network_ref)
        self.driver.ensure_bridge(network_ref['bridge'],
                                  network_ref['bridge_interface'],
                                  network_ref)
        if not FLAGS.fake_network:
            self.driver.update_dhcp(context, network_ref)
            if(FLAGS.use_ipv6):
                self.driver.update_ra(context, network_ref)
                gateway = utils.get_my_linklocal(network_ref['bridge'])
                self.db.network_update(context, network_ref['id'],
                                       {'gateway_v6': gateway})


class VlanManager(RPCAllocateFixedIP, FloatingIP, NetworkManager):
    """Vlan network with dhcp.

    VlanManager is the most complicated.  It will create a host-managed
    vlan for each project.  Each project gets its own subnet.  The networks
    and associated subnets are created with nova-manage using a command like:
    nova-manage network create 10.0.0.0/8 3 16.  This will create 3 networks
    of 16 addresses from the beginning of the 10.0.0.0 range.

    A dhcp server is run for each subnet, so each project will have its own.
    For this mode to be useful, each project will need a vpn to access the
    instances in its subnet.

    """

    SHOULD_CREATE_BRIDGE = True
    SHOULD_CREATE_VLAN = True

    def init_host(self):
        """Do any initialization that needs to be run if this is a
        standalone service.
        """

        self.driver.init_host()
        self.driver.ensure_metadata_ip()

        NetworkManager.init_host(self)
        self.init_host_floating_ips()

        self.driver.metadata_forward()

    def allocate_fixed_ip(self, context, instance_id, network, **kwargs):
        """Gets a fixed ip from the pool."""
        if kwargs.get('vpn', None):
            address = network['vpn_private_address']
            self.db.fixed_ip_associate(context,
                                       address,
                                       instance_id)
        else:
            address = self.db.fixed_ip_associate_pool(context,
                                                      network['id'],
                                                      instance_id)

        vif = self.db.virtual_interface_get_by_instance_and_network(context,
                                                                 instance_id,
                                                                 network['id'])
        values = {'allocated': True,
                  'virtual_interface_id': vif['id']}
        self.db.fixed_ip_update(context, address, values)
        self._setup_network(context, network)
        return address

    def add_network_to_project(self, context, project_id):
        """Force adds another network to a project."""
        self.db.network_associate(context, project_id, force=True)

    def _get_networks_for_instance(self, context, instance_id, project_id):
        """Determine which networks an instance should connect to."""
        # get networks associated with project
        return self.db.project_get_networks(context, project_id)

    def create_networks(self, context, **kwargs):
        """Create networks based on parameters."""
        # Check that num_networks + vlan_start is not > 4094, fixes lp708025
        if kwargs['num_networks'] + kwargs['vlan_start'] > 4094:
            raise ValueError(_('The sum between the number of networks and'
                               ' the vlan start cannot be greater'
                               ' than 4094'))

        # check that num networks and network size fits in fixed_net
        fixed_net = netaddr.IPNetwork(kwargs['cidr'])
        if len(fixed_net) < kwargs['num_networks'] * kwargs['network_size']:
            raise ValueError(_('The network range is not big enough to fit '
                  '%(num_networks)s. Network size is %(network_size)s') %
                  kwargs)

        NetworkManager.create_networks(self, context, vpn=True, **kwargs)

    def _setup_network(self, context, network_ref):
        """Sets up network on this host."""
        if not network_ref['vpn_public_address']:
            net = {}
            address = FLAGS.vpn_ip
            net['vpn_public_address'] = address
            network_ref = db.network_update(context, network_ref['id'], net)
        else:
            address = network_ref['vpn_public_address']
        network_ref['dhcp_server'] = self._get_dhcp_ip(context, network_ref)
        self.driver.ensure_vlan_bridge(network_ref['vlan'],
                                       network_ref['bridge'],
                                       network_ref['bridge_interface'],
                                       network_ref)

        # NOTE(vish): only ensure this forward if the address hasn't been set
        #             manually.
        if address == FLAGS.vpn_ip and hasattr(self.driver,
                                               "ensure_vlan_forward"):
            self.driver.ensure_vlan_forward(FLAGS.vpn_ip,
                                            network_ref['vpn_public_port'],
                                            network_ref['vpn_private_address'])
        if not FLAGS.fake_network:
            self.driver.update_dhcp(context, network_ref)
            if(FLAGS.use_ipv6):
                self.driver.update_ra(context, network_ref)
                gateway = utils.get_my_linklocal(network_ref['bridge'])
                self.db.network_update(context, network_ref['id'],
                                       {'gateway_v6': gateway})

    @property
    def _bottom_reserved_ips(self):
        """Number of reserved ips at the bottom of the range."""
        return super(VlanManager, self)._bottom_reserved_ips + 1  # vpn server

    @property
    def _top_reserved_ips(self):
        """Number of reserved ips at the top of the range."""
        parent_reserved = super(VlanManager, self)._top_reserved_ips
        return parent_reserved + FLAGS.cnt_vpn_clients<|MERGE_RESOLUTION|>--- conflicted
+++ resolved
@@ -635,12 +635,6 @@
             net['gateway'] = str(project_net[1])
             net['broadcast'] = str(project_net.broadcast)
             net['dhcp_start'] = str(project_net[2])
-<<<<<<< HEAD
-            if kwargs.get("project_id", None) not in [None, "0"]:
-                net['project_id'] = kwargs["project_id"]
-            count += 1
-=======
->>>>>>> 522602cd
             if num_networks > 1:
                 net['label'] = '%s_%d' % (label, index)
             else:
@@ -770,12 +764,7 @@
         """Setup Network on this host."""
         net = {}
         net['injected'] = FLAGS.flat_injected
-<<<<<<< HEAD
-        net['dns'] = FLAGS.flat_network_dns
-        self.db.network_update(context, network_id, net)
-=======
         self.db.network_update(context, network_ref['id'], net)
->>>>>>> 522602cd
 
 
 class FlatDHCPManager(FloatingIP, RPCAllocateFixedIP, NetworkManager):
