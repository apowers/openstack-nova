--- conflicted
+++ resolved
@@ -39,7 +39,6 @@
 LOG = logging.getLogger("quantum_manager")
 
 FLAGS = flags.FLAGS
-
 
 
 class QuantumManager(manager.FlatManager):
@@ -122,45 +121,23 @@
             else:
                 # If the uuid wasn't provided and the project is specified
                 # then we should try to create this network via quantum.
-<<<<<<< HEAD
-                if kwargs.get("project_id", None) not in [None, "0"]:
-                    project_id = kwargs["project_id"]
-                    # We need to create the private network if it doesnt exist.
-                    private_net_name = "%s_private" % (project_id)
-                    net_uuid = quantum.get_network_by_name(project_id,
-                      private_net_name)
-                    if not net_uuid:
-                        net_uuid = quantum.create_network(project_id,
-                          private_net_name)
-                    net["bridge"] = net_uuid
-                    LOG.info(_("Quantum network uuid for network"
-                         " \"%(private_net_name)s\": %(net_uuid)s" % locals()))
-=======
+
                 tenant_id = kwargs["project_id"] or \
                             FLAGS.quantum_default_tenant_id
                 quantum_net_id = quantum.create_network(tenant_id, label)
                 net["bridge"] = quantum_net_id
-                LOG.info(_("Quantum network uuid for network \"%s\": %s" % (
-                      label, quantum_net_id)))
->>>>>>> f45b1826
+                LOG.info(_("Quantum network uuid for network"
+                           " \"%(label)s\": %(quantum_net_id)s") % locals())
 
             network = self.db.network_create_safe(context, net)
             project_id = kwargs.get("project_id", None)
             if project_id == '0':
                 project_id = None
 
-<<<<<<< HEAD
             if cidr:
                 melange.create_block(network['id'], cidr, project_id)
             if cidr_v6:
                 melange.create_block(network['id'], cidr_v6, project_id)
-=======
-            if network:
-                self._create_fixed_ips(context, network['id'])
-            else:
-                raise ValueError(_('Network with cidr %s already exists') %
-                                   cidr)
->>>>>>> f45b1826
 
     def _allocate_fixed_ips(self, context, instance_id, host, networks,
                             **kwargs):
@@ -182,45 +159,12 @@
         # get all networks with this project_id, as well as all networks
         # where the project-id is not set (these are shared networks)
         networks = self.db.project_get_networks(context, project_id, False)
+
         networks.extend(self.db.project_get_networks(context, None, False))
 
-<<<<<<< HEAD
-        # Filter out any vlan networks
-        networks = [network for network in networks if not network['vlan']]
-
-        for n in networks:
-            LOG.debug("%s (project: %s)" % (n["label"], n["project_id"]))
-        try:
-            private_network = [network for network in networks if
-              network['project_id'] == project_id][0]
-        except:
-            raise Exception("Unable to find private network"
-                            " for project: %s" % (project_id))
-
-        LOG.debug(_("Found private network: %s" % private_network))
-
-        result = [private_network]
-        # Filter out any networks without a priority
-        networks_with_pri = []
-        for x in networks:
-            pri = 0
-            try:
-                pri = int(x["priority"])
-            except:
-                continue
-            if pri == 0:
-                continue
-            networks_with_pri.append(x)
-            LOG.debug(_("Found network with priority %(priority)d: %(label)s"
-                        % dict(priority=pri, label=x["label"])))
-        networks_with_pri.sort(key=lambda x: x["priority"])
-        for x in networks_with_pri:
-            result.append(x)
-        return result
-=======
-        networks = filter((lambda x: x.get("priority", 0) != 0), networks)
+        networks = filter(lambda x: x["priority"] != None
+                           and x["priority"] != 0, networks)
         return sorted(networks, key=lambda x: x["priority"])
->>>>>>> f45b1826
 
     def allocate_for_instance(self, context, **kwargs):
         """Handles allocating the various network resources for an instance.
@@ -237,7 +181,6 @@
                                                             context=context)
         networks = self._get_networks_for_instance(admin_context, instance_id,
                                                                   project_id)
-
         # Create a port via quantum and attach the vif
         tenant_id = project_id
         for n in networks:
@@ -252,7 +195,6 @@
 
         LOG.warn(networks)
         self._allocate_mac_addresses(context, instance_id, networks)
-<<<<<<< HEAD
         ips = self._allocate_fixed_ips(admin_context, instance_id, host,
                                        networks, vpn=vpn)
         return self.get_instance_nw_info(context, instance_id, type_id,
@@ -310,10 +252,6 @@
                 info['gateway6'] = v6_ips[0]['gateway']
             network_info.append((network_dict, info))
         return network_info
-=======
-        self._allocate_fixed_ips(admin_context, instance_id, host, networks,
-          vpn=vpn)
-        return self.get_instance_nw_info(context, instance_id, type_id, host)
 
     def deallocate_for_instance(self, context, **kwargs):
         instance_id = kwargs.get('instance_id')
@@ -342,5 +280,4 @@
                 quantum.delete_port(tenant_id, quantum_net_id, port_id)
 
         return manager.FlatManager.deallocate_for_instance(self,
-                                                        context, **kwargs)
->>>>>>> f45b1826
+                                                        context, **kwargs)